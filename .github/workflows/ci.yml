name: CI

on:
  push:
    branches:
      - main
  pull_request:
    branches:
      - "*"

jobs:
  build:
    strategy:
      matrix:
        xcode:
          - "11.7"   # Swift 5.2
          - "12.4"   # Swift 5.3
          - "12.5.1" # Swift 5.4
          - "13.0"   # Swift 5.5

    name: macOS 11, Xcode ${{ matrix.xcode }}
    runs-on: macos-11
    steps:
<<<<<<< HEAD
    - uses: actions/checkout@v1
    - name: Select Xcode 12.4
      run: sudo xcode-select -s /Applications/Xcode_12.4.app
    - name: Run tests
      run: make test-swift
      env:
          SNAPSHOT_ARTIFACTS: "./.temp/artifacts"

    - name: Archive failing snapshots
      if: always()
      uses: actions/upload-artifact@v2
      with:
        name: failing-snapshots
        path: .temp/artifacts

=======
      - uses: actions/checkout@v1
      - name: Select Xcode ${{ matrix.xcode }}
        run: sudo xcode-select -s /Applications/Xcode_${{ matrix.xcode }}.app
      - name: Run tests
        run: make test-swift
>>>>>>> 567c66ad

  ubuntu:
    strategy:
      matrix:
        os: ["18.04", "20.04"]

    name: Ubuntu ${{ matrix.os }}
    runs-on: ubuntu-${{ matrix.os }}
    steps:
      - uses: actions/checkout@v1
      - name: Run tests
        run: make test-linux

  windows:
    strategy:
      matrix:
        swift:
          - "5.4"
          - "5.5"

    name: Windows 2019, Swift ${{ matrix.swift }}
    runs-on: windows-2019

    steps:
      - name: Set git to use LF
        run: |
          git config --global core.autocrlf false
          git config --global core.eol lf
      - uses: actions/checkout@v2
      - uses: MaxDesiatov/swift-windows-action@v1
        with:
          shell-action: swift test
          swift-version: ${{ matrix.swift }}<|MERGE_RESOLUTION|>--- conflicted
+++ resolved
@@ -21,29 +21,20 @@
     name: macOS 11, Xcode ${{ matrix.xcode }}
     runs-on: macos-11
     steps:
-<<<<<<< HEAD
-    - uses: actions/checkout@v1
-    - name: Select Xcode 12.4
-      run: sudo xcode-select -s /Applications/Xcode_12.4.app
-    - name: Run tests
-      run: make test-swift
-      env:
+      - uses: actions/checkout@v1
+      - name: Select Xcode 12.4
+        run: sudo xcode-select -s /Applications/Xcode_12.4.app
+      - name: Run tests
+        run: make test-swift
+        env:
           SNAPSHOT_ARTIFACTS: "./.temp/artifacts"
 
-    - name: Archive failing snapshots
-      if: always()
-      uses: actions/upload-artifact@v2
-      with:
-        name: failing-snapshots
-        path: .temp/artifacts
-
-=======
-      - uses: actions/checkout@v1
-      - name: Select Xcode ${{ matrix.xcode }}
-        run: sudo xcode-select -s /Applications/Xcode_${{ matrix.xcode }}.app
-      - name: Run tests
-        run: make test-swift
->>>>>>> 567c66ad
+      - name: Archive failing snapshots
+        if: always()
+        uses: actions/upload-artifact@v2
+        with:
+          name: failing-snapshots
+          path: .temp/artifacts
 
   ubuntu:
     strategy:
