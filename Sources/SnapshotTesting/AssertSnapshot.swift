--- conflicted
+++ resolved
@@ -36,7 +36,7 @@
   file: StaticString = #file,
   testName: String = #function,
   line: UInt = #line
-) {
+  ) {
 
   let failure = verifySnapshot(
     matching: try value(),
@@ -70,7 +70,7 @@
   file: StaticString = #file,
   testName: String = #function,
   line: UInt = #line
-) {
+  ) {
 
   try? strategies.forEach { name, strategy in
     assertSnapshot(
@@ -104,7 +104,7 @@
   file: StaticString = #file,
   testName: String = #function,
   line: UInt = #line
-) {
+  ) {
 
   try? strategies.forEach { strategy in
     assertSnapshot(
@@ -170,33 +170,6 @@
   file: StaticString = #file,
   testName: String = #function,
   line: UInt = #line
-<<<<<<< HEAD
-)
-  -> String?
-{
-
-  let recording = recording || record
-
-  do {
-    let fileUrl = URL(fileURLWithPath: "\(file)", isDirectory: false)
-    let fileName = fileUrl.deletingPathExtension().lastPathComponent
-
-    let snapshotDirectoryUrl =
-      snapshotDirectory.map { URL(fileURLWithPath: $0, isDirectory: true) }
-      ?? fileUrl
-      .deletingLastPathComponent()
-      .appendingPathComponent("__Snapshots__")
-      .appendingPathComponent(fileName)
-
-    let identifier: String
-    if let name = name {
-      identifier = sanitizePathComponent(name)
-    } else {
-      let counter = counterQueue.sync { () -> Int in
-        let key = snapshotDirectoryUrl.appendingPathComponent(testName)
-        counterMap[key, default: 0] += 1
-        return counterMap[key]!
-=======
   )
   -> String? {
 
@@ -222,93 +195,87 @@
           return counterMap[key]!
         }
         identifier = String(counter)
->>>>>>> c466812a
-      }
-      identifier = String(counter)
-    }
-
-    let testName = sanitizePathComponent(testName)
-    let snapshotFileUrl =
-      snapshotDirectoryUrl
-      .appendingPathComponent("\(testName).\(identifier)")
-      .appendingPathExtension(snapshotting.pathExtension ?? "")
-    let fileManager = FileManager.default
-    try fileManager.createDirectory(at: snapshotDirectoryUrl, withIntermediateDirectories: true)
-
-    let tookSnapshot = XCTestExpectation(description: "Took snapshot")
-    var optionalDiffable: Format?
-    snapshotting.snapshot(try value()).run { b in
-      optionalDiffable = b
-      tookSnapshot.fulfill()
-    }
-    let result = XCTWaiter.wait(for: [tookSnapshot], timeout: timeout)
-    switch result {
-    case .completed:
-      break
-    case .timedOut:
-      return """
-        Exceeded timeout of \(timeout) seconds waiting for snapshot.
-
-        This can happen when an asynchronously rendered view (like a web view) has not loaded. \
-        Ensure that every subview of the view hierarchy has loaded to avoid timeouts, or, if a \
-        timeout is unavoidable, consider setting the "timeout" parameter of "assertSnapshot" to \
-        a higher value.
-        """
-    case .incorrectOrder, .invertedFulfillment, .interrupted:
-      return "Couldn't snapshot value"
-    @unknown default:
-      return "Couldn't snapshot value"
-    }
-
-    guard var diffable = optionalDiffable else {
-      return "Couldn't snapshot value"
-    }
-
-    guard !recording, fileManager.fileExists(atPath: snapshotFileUrl.path) else {
-      try snapshotting.diffing.toData(diffable).write(to: snapshotFileUrl)
-      return recording
-        ? """
-        Record mode is on. Turn record mode off and re-run "\(testName)" to test against the newly-recorded snapshot.
-
-        open "\(snapshotFileUrl.path)"
-
-        Recorded snapshot: …
-        """
-        : """
-        No reference was found on disk. Automatically recorded snapshot: …
-
-        open "\(snapshotFileUrl.path)"
-
-        Re-run "\(testName)" to test against the newly-recorded snapshot.
-        """
-    }
-
-    let data = try Data(contentsOf: snapshotFileUrl)
-    let reference = snapshotting.diffing.fromData(data)
-
-    #if os(iOS) || os(tvOS)
+      }
+
+      let testName = sanitizePathComponent(testName)
+      let snapshotFileUrl = snapshotDirectoryUrl
+        .appendingPathComponent("\(testName).\(identifier)")
+        .appendingPathExtension(snapshotting.pathExtension ?? "")
+      let fileManager = FileManager.default
+      try fileManager.createDirectory(at: snapshotDirectoryUrl, withIntermediateDirectories: true)
+
+      let tookSnapshot = XCTestExpectation(description: "Took snapshot")
+      var optionalDiffable: Format?
+      snapshotting.snapshot(try value()).run { b in
+        optionalDiffable = b
+        tookSnapshot.fulfill()
+      }
+      let result = XCTWaiter.wait(for: [tookSnapshot], timeout: timeout)
+      switch result {
+      case .completed:
+        break
+      case .timedOut:
+        return """
+          Exceeded timeout of \(timeout) seconds waiting for snapshot.
+
+          This can happen when an asynchronously rendered view (like a web view) has not loaded. \
+          Ensure that every subview of the view hierarchy has loaded to avoid timeouts, or, if a \
+          timeout is unavoidable, consider setting the "timeout" parameter of "assertSnapshot" to \
+          a higher value.
+          """
+      case .incorrectOrder, .invertedFulfillment, .interrupted:
+        return "Couldn't snapshot value"
+      @unknown default:
+        return "Couldn't snapshot value"
+      }
+
+      guard var diffable = optionalDiffable else {
+        return "Couldn't snapshot value"
+      }
+      
+      guard !recording, fileManager.fileExists(atPath: snapshotFileUrl.path) else {
+        try snapshotting.diffing.toData(diffable).write(to: snapshotFileUrl)
+        return recording
+          ? """
+            Record mode is on. Turn record mode off and re-run "\(testName)" to test against the newly-recorded snapshot.
+
+            open "\(snapshotFileUrl.path)"
+
+            Recorded snapshot: …
+            """
+          : """
+            No reference was found on disk. Automatically recorded snapshot: …
+
+            open "\(snapshotFileUrl.path)"
+
+            Re-run "\(testName)" to test against the newly-recorded snapshot.
+            """
+      }
+
+      let data = try Data(contentsOf: snapshotFileUrl)
+      let reference = snapshotting.diffing.fromData(data)
+
+      #if os(iOS) || os(tvOS)
       // If the image generation fails for the diffable part use the reference
       if let localDiff = diffable as? UIImage, localDiff.size == .zero {
         diffable = reference
       }
-    #endif
-
-    guard let (failure, attachments) = snapshotting.diffing.diff(reference, diffable) else {
-      return nil
-    }
-
-    let artifactsUrl = URL(
-      fileURLWithPath: ProcessInfo.processInfo.environment["SNAPSHOT_ARTIFACTS"]
-        ?? NSTemporaryDirectory(), isDirectory: true
-    )
-    let artifactsSubUrl = artifactsUrl.appendingPathComponent(fileName)
-    try fileManager.createDirectory(at: artifactsSubUrl, withIntermediateDirectories: true)
-    let failedSnapshotFileUrl = artifactsSubUrl.appendingPathComponent(
-      snapshotFileUrl.lastPathComponent)
-    try snapshotting.diffing.toData(diffable).write(to: failedSnapshotFileUrl)
-
-    if !attachments.isEmpty {
-      #if !os(Linux)
+      #endif
+
+      guard let (failure, attachments) = snapshotting.diffing.diff(reference, diffable) else {
+        return nil
+      }
+
+      let artifactsUrl = URL(
+        fileURLWithPath: ProcessInfo.processInfo.environment["SNAPSHOT_ARTIFACTS"] ?? NSTemporaryDirectory(), isDirectory: true
+      )
+      let artifactsSubUrl = artifactsUrl.appendingPathComponent(fileName)
+      try fileManager.createDirectory(at: artifactsSubUrl, withIntermediateDirectories: true)
+      let failedSnapshotFileUrl = artifactsSubUrl.appendingPathComponent(snapshotFileUrl.lastPathComponent)
+      try snapshotting.diffing.toData(diffable).write(to: failedSnapshotFileUrl)
+
+      if !attachments.isEmpty {
+        #if !os(Linux)
         if ProcessInfo.processInfo.environment.keys.contains("__XCODE_BUILT_PRODUCTS_DIR_PATHS") {
           XCTContext.runActivity(named: "Attached Failure Diff") { activity in
             attachments.forEach {
@@ -316,23 +283,22 @@
             }
           }
         }
-      #endif
-    }
-
-    let diffMessage =
-      diffTool
-      .map { "\($0) \"\(snapshotFileUrl.path)\" \"\(failedSnapshotFileUrl.path)\"" }
-      ?? "@\(minus)\n\"\(snapshotFileUrl.path)\"\n@\(plus)\n\"\(failedSnapshotFileUrl.path)\""
-    return """
+        #endif
+      }
+
+      let diffMessage = diffTool
+        .map { "\($0) \"\(snapshotFileUrl.path)\" \"\(failedSnapshotFileUrl.path)\"" }
+        ?? "@\(minus)\n\"\(snapshotFileUrl.path)\"\n@\(plus)\n\"\(failedSnapshotFileUrl.path)\""
+      return """
       Snapshot does not match reference.
 
       \(diffMessage)
 
       \(failure.trimmingCharacters(in: .whitespacesAndNewlines))
       """
-  } catch {
-    return error.localizedDescription
-  }
+    } catch {
+      return error.localizedDescription
+    }
 }
 
 // MARK: - Private
@@ -341,8 +307,7 @@
 private var counterMap: [URL: Int] = [:]
 
 func sanitizePathComponent(_ string: String) -> String {
-  return
-    string
+  return string
     .replacingOccurrences(of: "\\W+", with: "-", options: .regularExpression)
     .replacingOccurrences(of: "^-|-$", with: "", options: .regularExpression)
 }